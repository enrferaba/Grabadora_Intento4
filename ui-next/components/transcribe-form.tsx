"use client";

import { useRef, useState } from "react";
import { clsx } from "clsx";
import { buildApiUrl } from "@/lib/config";

export function TranscribeForm() {
  const formRef = useRef<HTMLFormElement | null>(null);
<<<<<<< HEAD
  const fileInputRef = useRef<HTMLInputElement | null>(null);
=======
  const fileRef = useRef<HTMLInputElement | null>(null);
>>>>>>> b745b54d

  const [device, setDevice] = useState<"auto" | "cpu" | "cuda">("auto");
  const [vad, setVad] = useState(true);
  const [uploading, setUploading] = useState(false);
  const [message, setMessage] = useState<string | null>(null);

  async function handleSubmit(e: React.FormEvent<HTMLFormElement>) {
    e.preventDefault();

<<<<<<< HEAD
    const file = fileInputRef.current?.files?.[0] ?? null;
=======
    const file = fileRef.current?.files?.[0] ?? null;
>>>>>>> b745b54d
    if (!file) {
      setMessage("Selecciona un audio para comenzar");
      return;
    }

    const formData = new FormData();
    formData.append("file", file);
    formData.append("device", device);
    formData.append("vad", String(vad));

    try {
      setUploading(true);
      setMessage(null);

      const res = await fetch(buildApiUrl("/transcribe"), {
        method: "POST",
        body: formData,
      });
      if (!res.ok) throw new Error("Error al subir el audio");

      setMessage("Trabajo enviado a la cola. Revisa la pestaña Jobs.");
    } catch (err) {
      setMessage((err as Error).message);
    } finally {
      setUploading(false);

      formRef.current?.reset();
<<<<<<< HEAD
      if (fileInputRef.current) fileInputRef.current.value = "";
=======
      if (fileRef.current) fileRef.current.value = "";
>>>>>>> b745b54d
      setDevice("auto");
      setVad(true);
    }
  }

  return (
    <form
      ref={formRef}
      onSubmit={handleSubmit}
      className="space-y-4 rounded-xl border border-zinc-800 bg-zinc-900/60 p-6"
    >
      <div>
        <label className="text-sm font-medium text-white">Archivo de audio o video</label>
        <input
<<<<<<< HEAD
          ref={fileInputRef}
=======
          ref={fileRef}
>>>>>>> b745b54d
          type="file"
          name="file"
          accept="audio/*,video/*"
          ref={fileInputRef}
          className="mt-2 w-full rounded border border-dashed border-zinc-700 bg-zinc-950 px-4 py-6 text-sm text-zinc-400 file:hidden"
        />
        <p className="mt-2 text-xs text-zinc-500">
          Arrastra y suelta o haz clic para seleccionar. Se procesa 100% en local.
        </p>
      </div>

      <div className="grid gap-4 md:grid-cols-2">
        <div className="space-y-2">
          <span className="text-xs uppercase text-zinc-500">Dispositivo</span>
          <div className="flex gap-2">
            {["auto", "cpu", "cuda"].map((option) => (
              <button
                type="button"
                key={option}
                onClick={() => setDevice(option as typeof device)}
                className={clsx(
                  "flex-1 rounded-lg border px-3 py-2 text-sm",
                  device === option
                    ? "border-brand-600 bg-brand-600/20 text-white"
                    : "border-zinc-700 text-zinc-400"
                )}
              >
                {option.toUpperCase()}
              </button>
            ))}
          </div>
        </div>

        <div className="space-y-2">
          <span className="text-xs uppercase text-zinc-500">Detección de voz</span>
          <button
            type="button"
            onClick={() => setVad((v) => !v)}
            className={clsx(
              "w-full rounded-lg border px-3 py-2 text-sm",
              vad
                ? "border-brand-600 bg-brand-600/20 text-white"
                : "border-zinc-700 text-zinc-400"
            )}
          >
            {vad ? "Activada (filtra silencios)" : "Desactivada"}
          </button>
        </div>
      </div>

      <button
        type="submit"
        disabled={uploading}
        className="w-full rounded-lg bg-brand-600 px-4 py-2 text-sm font-semibold text-white shadow-lg shadow-brand-600/40 transition hover:bg-brand-500 disabled:cursor-not-allowed disabled:opacity-60"
      >
        {uploading ? "Subiendo…" : "Enviar a transcribir"}
      </button>

      {message && (
        <div className="rounded border border-zinc-700 bg-zinc-900/70 px-4 py-2 text-sm text-zinc-300">
          {message}
        </div>
      )}
    </form>
  );
}<|MERGE_RESOLUTION|>--- conflicted
+++ resolved
@@ -6,11 +6,7 @@
 
 export function TranscribeForm() {
   const formRef = useRef<HTMLFormElement | null>(null);
-<<<<<<< HEAD
   const fileInputRef = useRef<HTMLInputElement | null>(null);
-=======
-  const fileRef = useRef<HTMLInputElement | null>(null);
->>>>>>> b745b54d
 
   const [device, setDevice] = useState<"auto" | "cpu" | "cuda">("auto");
   const [vad, setVad] = useState(true);
@@ -20,11 +16,7 @@
   async function handleSubmit(e: React.FormEvent<HTMLFormElement>) {
     e.preventDefault();
 
-<<<<<<< HEAD
     const file = fileInputRef.current?.files?.[0] ?? null;
-=======
-    const file = fileRef.current?.files?.[0] ?? null;
->>>>>>> b745b54d
     if (!file) {
       setMessage("Selecciona un audio para comenzar");
       return;
@@ -52,11 +44,7 @@
       setUploading(false);
 
       formRef.current?.reset();
-<<<<<<< HEAD
       if (fileInputRef.current) fileInputRef.current.value = "";
-=======
-      if (fileRef.current) fileRef.current.value = "";
->>>>>>> b745b54d
       setDevice("auto");
       setVad(true);
     }
@@ -71,11 +59,7 @@
       <div>
         <label className="text-sm font-medium text-white">Archivo de audio o video</label>
         <input
-<<<<<<< HEAD
           ref={fileInputRef}
-=======
-          ref={fileRef}
->>>>>>> b745b54d
           type="file"
           name="file"
           accept="audio/*,video/*"
