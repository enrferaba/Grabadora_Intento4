"use client";

import { useRef, useState } from "react";
import { clsx } from "clsx";
import { buildApiUrl } from "@/lib/config";

export function TranscribeForm() {
<<<<<<< HEAD
  const formRef = useRef<HTMLFormElement | null>(null);
  const fileRef = useRef<HTMLInputElement | null>(null);

=======
  const formRef = useRef<HTMLFormElement>(null);
  const fileInputRef = useRef<HTMLInputElement>(null);
>>>>>>> 855f023e
  const [device, setDevice] = useState<"auto" | "cpu" | "cuda">("auto");
  const [vad, setVad] = useState(true);
  const [uploading, setUploading] = useState(false);
  const [message, setMessage] = useState<string | null>(null);

<<<<<<< HEAD
  async function handleSubmit(e: React.FormEvent<HTMLFormElement>) {
    e.preventDefault();

    const file = fileRef.current?.files?.[0] ?? null;
    if (!file) {
=======
  async function handleSubmit(event: React.FormEvent<HTMLFormElement>) {
    event.preventDefault();
    const form = formRef.current;
    if (!form) {
      return;
    }
    const formData = new FormData(form);
    const file = formData.get("file");
    if (!(file instanceof File) || file.size === 0) {
>>>>>>> 855f023e
      setMessage("Selecciona un audio para comenzar");
      return;
    }

    const formData = new FormData();
    formData.append("file", file);
    formData.append("device", device);
    formData.append("vad", String(vad));

    try {
      setUploading(true);
      setMessage(null);

      const res = await fetch(buildApiUrl("/transcribe"), {
        method: "POST",
        body: formData,
      });
      if (!res.ok) throw new Error("Error al subir el audio");

      setMessage("Trabajo enviado a la cola. Revisa la pestaña Jobs.");
<<<<<<< HEAD
    } catch (err) {
      setMessage((err as Error).message);
=======
      form.reset();
      if (fileInputRef.current) {
        fileInputRef.current.value = "";
      }
      setDevice("auto");
      setVad(true);
    } catch (error) {
      setMessage((error as Error).message);
>>>>>>> 855f023e
    } finally {
      setUploading(false);

      formRef.current?.reset();
      if (fileRef.current) fileRef.current.value = "";
      setDevice("auto");
      setVad(true);
    }
  }

  return (
<<<<<<< HEAD
    <form
      ref={formRef}
      onSubmit={handleSubmit}
      className="space-y-4 rounded-xl border border-zinc-800 bg-zinc-900/60 p-6"
    >
=======
    <form ref={formRef} onSubmit={handleSubmit} className="space-y-4 rounded-xl border border-zinc-800 bg-zinc-900/60 p-6">
>>>>>>> 855f023e
      <div>
        <label className="text-sm font-medium text-white">Archivo de audio o video</label>
        <input
          ref={fileRef}
          type="file"
          name="file"
          accept="audio/*,video/*"
          ref={fileInputRef}
          className="mt-2 w-full rounded border border-dashed border-zinc-700 bg-zinc-950 px-4 py-6 text-sm text-zinc-400 file:hidden"
        />
        <p className="mt-2 text-xs text-zinc-500">
          Arrastra y suelta o haz clic para seleccionar. Se procesa 100% en local.
        </p>
      </div>

      <div className="grid gap-4 md:grid-cols-2">
        <div className="space-y-2">
          <span className="text-xs uppercase text-zinc-500">Dispositivo</span>
          <div className="flex gap-2">
            {["auto", "cpu", "cuda"].map((option) => (
              <button
                type="button"
                key={option}
                onClick={() => setDevice(option as typeof device)}
                className={clsx(
                  "flex-1 rounded-lg border px-3 py-2 text-sm",
                  device === option
                    ? "border-brand-600 bg-brand-600/20 text-white"
                    : "border-zinc-700 text-zinc-400"
                )}
              >
                {option.toUpperCase()}
              </button>
            ))}
          </div>
        </div>

        <div className="space-y-2">
          <span className="text-xs uppercase text-zinc-500">Detección de voz</span>
          <button
            type="button"
            onClick={() => setVad((v) => !v)}
            className={clsx(
              "w-full rounded-lg border px-3 py-2 text-sm",
              vad
                ? "border-brand-600 bg-brand-600/20 text-white"
                : "border-zinc-700 text-zinc-400"
            )}
          >
            {vad ? "Activada (filtra silencios)" : "Desactivada"}
          </button>
        </div>
      </div>

      <button
        type="submit"
        disabled={uploading}
        className="w-full rounded-lg bg-brand-600 px-4 py-2 text-sm font-semibold text-white shadow-lg shadow-brand-600/40 transition hover:bg-brand-500 disabled:cursor-not-allowed disabled:opacity-60"
      >
        {uploading ? "Subiendo…" : "Enviar a transcribir"}
      </button>

      {message && (
        <div className="rounded border border-zinc-700 bg-zinc-900/70 px-4 py-2 text-sm text-zinc-300">
          {message}
        </div>
      )}
    </form>
  );
}<|MERGE_RESOLUTION|>--- conflicted
+++ resolved
@@ -5,36 +5,19 @@
 import { buildApiUrl } from "@/lib/config";
 
 export function TranscribeForm() {
-<<<<<<< HEAD
   const formRef = useRef<HTMLFormElement | null>(null);
   const fileRef = useRef<HTMLInputElement | null>(null);
 
-=======
-  const formRef = useRef<HTMLFormElement>(null);
-  const fileInputRef = useRef<HTMLInputElement>(null);
->>>>>>> 855f023e
   const [device, setDevice] = useState<"auto" | "cpu" | "cuda">("auto");
   const [vad, setVad] = useState(true);
   const [uploading, setUploading] = useState(false);
   const [message, setMessage] = useState<string | null>(null);
 
-<<<<<<< HEAD
   async function handleSubmit(e: React.FormEvent<HTMLFormElement>) {
     e.preventDefault();
 
     const file = fileRef.current?.files?.[0] ?? null;
     if (!file) {
-=======
-  async function handleSubmit(event: React.FormEvent<HTMLFormElement>) {
-    event.preventDefault();
-    const form = formRef.current;
-    if (!form) {
-      return;
-    }
-    const formData = new FormData(form);
-    const file = formData.get("file");
-    if (!(file instanceof File) || file.size === 0) {
->>>>>>> 855f023e
       setMessage("Selecciona un audio para comenzar");
       return;
     }
@@ -55,19 +38,8 @@
       if (!res.ok) throw new Error("Error al subir el audio");
 
       setMessage("Trabajo enviado a la cola. Revisa la pestaña Jobs.");
-<<<<<<< HEAD
     } catch (err) {
       setMessage((err as Error).message);
-=======
-      form.reset();
-      if (fileInputRef.current) {
-        fileInputRef.current.value = "";
-      }
-      setDevice("auto");
-      setVad(true);
-    } catch (error) {
-      setMessage((error as Error).message);
->>>>>>> 855f023e
     } finally {
       setUploading(false);
 
@@ -79,15 +51,11 @@
   }
 
   return (
-<<<<<<< HEAD
     <form
       ref={formRef}
       onSubmit={handleSubmit}
       className="space-y-4 rounded-xl border border-zinc-800 bg-zinc-900/60 p-6"
     >
-=======
-    <form ref={formRef} onSubmit={handleSubmit} className="space-y-4 rounded-xl border border-zinc-800 bg-zinc-900/60 p-6">
->>>>>>> 855f023e
       <div>
         <label className="text-sm font-medium text-white">Archivo de audio o video</label>
         <input
